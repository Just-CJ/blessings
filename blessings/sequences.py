# encoding: utf-8
" This sub-module provides 'sequence awareness' for blessings."

<<<<<<< HEAD
__author__ = 'Jeff Quast <contact@jeffquast.com>'
__license__ = 'MIT'

__all__ = ['init_sequence_patterns', 'Sequence', 'SequenceTextWrapper']
=======
__all__ = ('init_sequence_patterns', 'Sequence', 'SequenceTextWrapper',)
>>>>>>> f562df95

# built-ins
import functools
import textwrap
import warnings
import math
import sys
import re

# local
from ._binterms import binary_terminals as _BINTERM_UNSUPPORTED

# 3rd-party
import wcwidth  # https://github.com/jquast/wcwidth

_BINTERM_UNSUPPORTED_MSG = (
    u"Terminal kind {0!r} contains binary-packed capabilities, blessings "
    u"is likely to fail to measure the length of its sequences.")

if sys.version_info[0] == 3:
    text_type = str
else:
    text_type = unicode  # noqa


def _merge_sequences(inp):
    """Merge a list of input sequence patterns for use in a regular expression.
    Order by lengthyness (full sequence set precedent over subset),
    and exclude any empty (u'') sequences.
    """
    return sorted(list(filter(None, inp)), key=len, reverse=True)


def _build_numeric_capability(term, cap, optional=False,
                              base_num=99, nparams=1):
    """ Build regexp from capabilities having matching numeric
        parameter contained within termcap value: n->(\d+).
    """
    _cap = getattr(term, cap)
    opt = '?' if optional else ''
    if _cap:
        args = (base_num,) * nparams
        cap_re = re.escape(_cap(*args))
        for num in range(base_num - 1, base_num + 2):
            # search for matching ascii, n-1 through n+1
            if str(num) in cap_re:
                # modify & return n to matching digit expression
                cap_re = cap_re.replace(str(num), r'(\d+)%s' % (opt,))
                return cap_re
        warnings.warn('Unknown parameter in %r (%r, %r)' % (cap, _cap, cap_re))
    return None  # no such capability


def _build_any_numeric_capability(term, cap, num=99, nparams=1):
    """ Build regexp from capabilities having *any* digit parameters
        (substitute matching \d with pattern \d and return).
    """
    _cap = getattr(term, cap)
    if _cap:
        cap_re = re.escape(_cap(*((num,) * nparams)))
        cap_re = re.sub('(\d+)', r'(\d+)', cap_re)
        if r'(\d+)' in cap_re:
            return cap_re
        warnings.warn('Missing numerics in %r, %r' % (cap, cap_re))
    return None  # no such capability


def get_movement_sequence_patterns(term):
    """ Build and return set of regexp for capabilities of ``term`` known
        to cause movement.
    """
    bnc = functools.partial(_build_numeric_capability, term)

    return set([
        # carriage_return
        re.escape(term.cr),
        # column_address: Horizontal position, absolute
        bnc(cap='hpa'),
        # row_address: Vertical position #1 absolute
        bnc(cap='vpa'),
        # cursor_address: Move to row #1 columns #2
        bnc(cap='cup', nparams=2),
        # cursor_down: Down one line
        re.escape(term.cud1),
        # cursor_home: Home cursor (if no cup)
        re.escape(term.home),
        # cursor_left: Move left one space
        re.escape(term.cub1),
        # cursor_right: Non-destructive space (move right one space)
        re.escape(term.cuf1),
        # cursor_up: Up one line
        re.escape(term.cuu1),
        # param_down_cursor: Down #1 lines
        bnc(cap='cud', optional=True),
        # restore_cursor: Restore cursor to position of last save_cursor
        re.escape(term.rc),
        # clear_screen: clear screen and home cursor
        re.escape(term.clear),
        # enter/exit_fullscreen: switch to alternate screen buffer
        re.escape(term.enter_fullscreen),
        re.escape(term.exit_fullscreen),
        # forward cursor
        term._cuf,
        # backward cursor
        term._cub,
    ])


def get_wontmove_sequence_patterns(term):
    """ Build and return set of regexp for capabilities of ``term`` known
        not to cause any movement.
    """
    bnc = functools.partial(_build_numeric_capability, term)
    bna = functools.partial(_build_any_numeric_capability, term)

    return list([
        # print_screen: Print contents of screen
        re.escape(term.mc0),
        # prtr_off: Turn off printer
        re.escape(term.mc4),
        # prtr_on: Turn on printer
        re.escape(term.mc5),
        # save_cursor: Save current cursor position (P)
        re.escape(term.sc),
        # set_tab: Set a tab in every row, current columns
        re.escape(term.hts),
        # enter_bold_mode: Turn on bold (extra bright) mode
        re.escape(term.bold),
        # enter_standout_mode
        re.escape(term.standout),
        # enter_subscript_mode
        re.escape(term.subscript),
        # enter_superscript_mode
        re.escape(term.superscript),
        # enter_underline_mode: Begin underline mode
        re.escape(term.underline),
        # enter_blink_mode: Turn on blinking
        re.escape(term.blink),
        # enter_dim_mode: Turn on half-bright mode
        re.escape(term.dim),
        # cursor_invisible: Make cursor invisible
        re.escape(term.civis),
        # cursor_visible: Make cursor very visible
        re.escape(term.cvvis),
        # cursor_normal: Make cursor appear normal (undo civis/cvvis)
        re.escape(term.cnorm),
        # clear_all_tabs: Clear all tab stops
        re.escape(term.tbc),
        # change_scroll_region: Change region to line #1 to line #2
        bnc(cap='csr', nparams=2),
        # clr_bol: Clear to beginning of line
        re.escape(term.el1),
        # clr_eol: Clear to end of line
        re.escape(term.el),
        # clr_eos: Clear to end of screen
        re.escape(term.clear_eos),
        # delete_character: Delete character
        re.escape(term.dch1),
        # delete_line: Delete line (P*)
        re.escape(term.dl1),
        # erase_chars: Erase #1 characters
        bnc(cap='ech'),
        # insert_line: Insert line (P*)
        re.escape(term.il1),
        # parm_dch: Delete #1 characters
        bnc(cap='dch'),
        # parm_delete_line: Delete #1 lines
        bnc(cap='dl'),
        # exit_alt_charset_mode: End alternate character set (P)
        re.escape(term.rmacs),
        # exit_am_mode: Turn off automatic margins
        re.escape(term.rmam),
        # exit_attribute_mode: Turn off all attributes
        re.escape(term.sgr0),
        # exit_ca_mode: Strings to end programs using cup
        re.escape(term.rmcup),
        # exit_insert_mode: Exit insert mode
        re.escape(term.rmir),
        # exit_standout_mode: Exit standout mode
        re.escape(term.rmso),
        # exit_underline_mode: Exit underline mode
        re.escape(term.rmul),
        # flash_hook: Flash switch hook
        re.escape(term.hook),
        # flash_screen: Visible bell (may not move cursor)
        re.escape(term.flash),
        # keypad_local: Leave 'keyboard_transmit' mode
        re.escape(term.rmkx),
        # keypad_xmit: Enter 'keyboard_transmit' mode
        re.escape(term.smkx),
        # meta_off: Turn off meta mode
        re.escape(term.rmm),
        # meta_on: Turn on meta mode (8th-bit on)
        re.escape(term.smm),
        # orig_pair: Set default pair to its original value
        re.escape(term.op),
        # parm_ich: Insert #1 characters
        bnc(cap='ich'),
        # parm_index: Scroll forward #1
        bnc(cap='indn'),
        # parm_insert_line: Insert #1 lines
        bnc(cap='il'),
        # erase_chars: Erase #1 characters
        bnc(cap='ech'),
        # parm_rindex: Scroll back #1 lines
        bnc(cap='rin'),
        # parm_up_cursor: Up #1 lines
        bnc(cap='cuu'),
        # scroll_forward: Scroll text up (P)
        re.escape(term.ind),
        # scroll_reverse: Scroll text down (P)
        re.escape(term.rev),
        # tab: Tab to next 8-space hardware tab stop
        re.escape(term.ht),
        # set_a_background: Set background color to #1, using ANSI escape
        bna(cap='setab', num=1),
        bna(cap='setab', num=(term.number_of_colors - 1)),
        # set_a_foreground: Set foreground color to #1, using ANSI escape
        bna(cap='setaf', num=1),
        bna(cap='setaf', num=(term.number_of_colors - 1)),
    ] + [
        # set_attributes: Define video attributes #1-#9 (PG9)
        # ( not *exactly* legal, being extra forgiving. )
        bna(cap='sgr', nparams=_num) for _num in range(1, 10)
        # reset_{1,2,3}string: Reset string
    ] + list(map(re.escape, (term.r1, term.r2, term.r3,))))


def init_sequence_patterns(term):
    """Given a Terminal instance, ``term``, this function processes
    and parses several known terminal capabilities, and builds and
    returns a dictionary database of regular expressions, which may
    be re-attached to the terminal by attributes of the same key-name:

    ``_re_will_move``
      any sequence matching this pattern will cause the terminal
      cursor to move (such as *term.home*).

    ``_re_wont_move``
      any sequence matching this pattern will not cause the cursor
      to move (such as *term.bold*).

    ``_re_cuf``
      regular expression that matches term.cuf(N) (move N characters forward),
      or None if temrinal is without cuf sequence.

    ``_cuf1``
      *term.cuf1* sequence (cursor forward 1 character) as a static value.

    ``_re_cub``
      regular expression that matches term.cub(N) (move N characters backward),
      or None if terminal is without cub sequence.

    ``_cub1``
      *term.cuf1* sequence (cursor backward 1 character) as a static value.

    These attributes make it possible to perform introspection on strings
    containing sequences generated by this terminal, to determine the
    printable length of a string.
    """
    if term.kind in _BINTERM_UNSUPPORTED:
        warnings.warn(_BINTERM_UNSUPPORTED_MSG.format(term.kind))

    # Build will_move, a list of terminal capabilities that have
    # indeterminate effects on the terminal cursor position.
    _will_move = set()
    if term.does_styling:
        _will_move = _merge_sequences(get_movement_sequence_patterns(term))

    # Build wont_move, a list of terminal capabilities that mainly affect
    # video attributes, for use with measure_length().
    _wont_move = set()
    if term.does_styling:
        _wont_move = _merge_sequences(get_wontmove_sequence_patterns(term))
        _wont_move += [
            # some last-ditch match efforts; well, xterm and aixterm is going
            # to throw \x1b(B and other oddities all around, so, when given
            # input such as ansi art (see test using wall.ans), and well,
            # theres no reason a vt220 terminal shouldn't be able to recognize
            # blue_on_red, even if it didn't cause it to be generated. these
            # are final "ok, i will match this, anyway"
            re.escape(u'\x1b') + r'\[(\d+)m',
            re.escape(u'\x1b') + r'\[(\d+)\;(\d+)m',
            re.escape(u'\x1b') + r'\[(\d+)\;(\d+)\;(\d+)m',
            re.escape(u'\x1b') + r'\[(\d+)\;(\d+)\;(\d+)\;(\d+)m',
            re.escape(u'\x1b(B'),
        ]

    # compile as regular expressions, OR'd.
    _re_will_move = re.compile('(%s)' % ('|'.join(_will_move)))
    _re_wont_move = re.compile('(%s)' % ('|'.join(_wont_move)))

    # static pattern matching for horizontal_distance(ucs, term)
    bnc = functools.partial(_build_numeric_capability, term)

    # parm_right_cursor: Move #1 characters to the right
    _cuf = bnc(cap='cuf', optional=True)
    _re_cuf = re.compile(_cuf) if _cuf else None

    # cursor_right: Non-destructive space (move right one space)
    _cuf1 = term.cuf1

    # parm_left_cursor: Move #1 characters to the left
    _cub = bnc(cap='cub', optional=True)
    _re_cub = re.compile(_cub) if _cub else None

    # cursor_left: Move left one space
    _cub1 = term.cub1

    return {'_re_will_move': _re_will_move,
            '_re_wont_move': _re_wont_move,
            '_re_cuf': _re_cuf,
            '_re_cub': _re_cub,
            '_cuf1': _cuf1,
            '_cub1': _cub1, }


class SequenceTextWrapper(textwrap.TextWrapper):
    def __init__(self, width, term, **kwargs):
        self.term = term
        textwrap.TextWrapper.__init__(self, width, **kwargs)

    def _wrap_chunks(self, chunks):
        """
        escape-sequence aware variant of _wrap_chunks. Though
        movement sequences, such as term.left() are certainly not
        honored, sequences such as term.bold() are, and are not
        broken mid-sequence.
        """
        lines = []
        if self.width <= 0 or not isinstance(self.width, int):
            raise ValueError("invalid width %r(%s) (must be integer > 0)" % (
                self.width, type(self.width)))
        term = self.term
        drop_whitespace = not hasattr(self, 'drop_whitespace'
                                      ) or self.drop_whitespace
        chunks.reverse()
        while chunks:
            cur_line = []
            cur_len = 0
            if lines:
                indent = self.subsequent_indent
            else:
                indent = self.initial_indent
            width = self.width - len(indent)
            if drop_whitespace and (
                    Sequence(chunks[-1], term).strip() == '' and lines):
                del chunks[-1]
            while chunks:
                chunk_len = Sequence(chunks[-1], term).length()
                if cur_len + chunk_len <= width:
                    cur_line.append(chunks.pop())
                    cur_len += chunk_len
                else:
                    break
            if chunks and Sequence(chunks[-1], term).length() > width:
                self._handle_long_word(chunks, cur_line, cur_len, width)
            if drop_whitespace and (
                    cur_line and Sequence(cur_line[-1], term).strip() == ''):
                del cur_line[-1]
            if cur_line:
                lines.append(indent + u''.join(cur_line))
        return lines

    def _handle_long_word(self, reversed_chunks, cur_line, cur_len, width):
        """_handle_long_word(chunks : [string],
                             cur_line : [string],
                             cur_len : int, width : int)

        Handle a chunk of text (most likely a word, not whitespace) that
        is too long to fit in any line.
        """
        # Figure out when indent is larger than the specified width, and make
        # sure at least one character is stripped off on every pass
        if width < 1:
            space_left = 1
        else:
            space_left = width - cur_len

        # If we're allowed to break long words, then do so: put as much
        # of the next chunk onto the current line as will fit.
        if self.break_long_words:
            term = self.term
            chunk = reversed_chunks[-1]
            nxt = 0
            for idx in range(0, len(chunk)):
                if idx == nxt:
                    # at sequence, point beyond it,
                    nxt = idx + measure_length(chunk[idx:], term)
                if nxt <= idx:
                    # point beyond next sequence, if any,
                    # otherwise point to next character
                    nxt = idx + measure_length(chunk[idx:], term) + 1
                if Sequence(chunk[:nxt], term).length() > space_left:
                    break
            else:
                # our text ends with a sequence, such as in text
                # u'!\x1b(B\x1b[m', set index at at end (nxt)
                idx = nxt

            cur_line.append(chunk[:idx])
            reversed_chunks[-1] = chunk[idx:]

        # Otherwise, we have to preserve the long word intact.  Only add
        # it to the current line if there's nothing already there --
        # that minimizes how much we violate the width constraint.
        elif not cur_line:
            cur_line.append(reversed_chunks.pop())

        # If we're not allowed to break long words, and there's already
        # text on the current line, do nothing.  Next time through the
        # main loop of _wrap_chunks(), we'll wind up here again, but
        # cur_len will be zero, so the next line will be entirely
        # devoted to the long word that we can't handle right now.


SequenceTextWrapper.__doc__ = textwrap.TextWrapper.__doc__


class Sequence(text_type):
    """
    This unicode-derived class understands the effect of escape sequences
    of printable length, allowing a properly implemented .rjust(), .ljust(),
    .center(), and .len()
    """

    def __new__(cls, sequence_text, term):
        """Sequence(sequence_text, term) -> unicode object

        :arg sequence_text: A string containing sequences.
        :arg term: Terminal instance this string was created with.
        """
        new = text_type.__new__(cls, sequence_text)
        new._term = term
        return new

    def ljust(self, width, fillchar=u' '):
        """S.ljust(width, fillchar) -> unicode

        Returns string derived from unicode string ``S``, left-adjusted
        by trailing whitespace padding ``fillchar``."""
        rightside = fillchar * int((max(0.0, float(width - self.length())))
                                   / float(len(fillchar)))
        return u''.join((self, rightside))

    def rjust(self, width, fillchar=u' '):
        """S.rjust(width, fillchar=u'') -> unicode

        Returns string derived from unicode string ``S``, right-adjusted
        by leading whitespace padding ``fillchar``."""
        leftside = fillchar * int((max(0.0, float(width - self.length())))
                                  / float(len(fillchar)))
        return u''.join((leftside, self))

    def center(self, width, fillchar=u' '):
        """S.center(width, fillchar=u'') -> unicode

        Returns string derived from unicode string ``S``, centered
        and surrounded with whitespace padding ``fillchar``."""
        split = max(0.0, float(width) - self.length()) / 2
        leftside = fillchar * int((max(0.0, math.floor(split)))
                                  / float(len(fillchar)))
        rightside = fillchar * int((max(0.0, math.ceil(split)))
                                   / float(len(fillchar)))
        return u''.join((leftside, self, rightside))

    def length(self):
        """S.length() -> int

        Returns printable length of unicode string ``S`` that may contain
        terminal sequences.

        Although accounted for, strings containing sequences such as
        ``term.clear`` will not give accurate returns, it is not
        considered lengthy (a length of 0). Combining characters,
        are also not considered lengthy.

        Strings containing ``term.left`` or ``\b`` will cause "overstrike",
        but a length less than 0 is not ever returned. So ``_\b+`` is a
        length of 1 (``+``), but ``\b`` is simply a length of 0.

        Some characters may consume more than one cell, mainly those CJK
        Unified Ideographs (Chinese, Japanese, Korean) defined by Unicode
        as half or full-width characters.

        For example:
            >>> from blessings import Terminal
            >>> from blessings.sequences import Sequence
            >>> term = Terminal()
            >>> Sequence(term.clear + term.red(u'コンニチハ')).length()
            5
        """
        # because combining characters may return -1, "clip" their length to 0.
        clip = functools.partial(max, 0)
        return sum(clip(wcwidth.wcwidth(w_char))
                   for w_char in self.strip_seqs())

    def strip(self, chars=None):
        """S.strip([chars]) -> unicode

        Return a copy of the string S with terminal sequences removed, and
        leading and trailing whitespace removed.

        If chars is given and not None, remove characters in chars instead.
        """
        return self.strip_seqs().strip(chars)

    def lstrip(self, chars=None):
        """S.lstrip([chars]) -> unicode

        Return a copy of the string S with terminal sequences and leading
        whitespace removed.

        If chars is given and not None, remove characters in chars instead.
        """
        return self.strip_seqs().lstrip(chars)

    def rstrip(self, chars=None):
        """S.rstrip([chars]) -> unicode

        Return a copy of the string S with terminal sequences and trailing
        whitespace removed.

        If chars is given and not None, remove characters in chars instead.
        """
        return self.strip_seqs().rstrip(chars)

    def strip_seqs(self):
        """S.strip_seqs() -> unicode

        Return a string without sequences for a string that contains
        sequences for the Terminal with which they were created.

        Where sequence ``move_right(n)`` is detected, it is replaced with
        ``n * u' '``, and where ``move_left()`` or ``\\b`` is detected,
        those last-most characters are destroyed.

        All other sequences are simply removed. An example,
            >>> from blessings import Terminal
            >>> from blessings.sequences import Sequence
            >>> term = Terminal()
            >>> Sequence(term.clear + term.red(u'test')).strip_seqs()
            u'test'
        """
        # nxt: points to first character beyond current escape sequence.
        # width: currently estimated display length.
        input = self.padd()
        outp = u''
        nxt = 0
        for idx in range(0, len(input)):
            if idx == nxt:
                # at sequence, point beyond it,
                nxt = idx + measure_length(input[idx:], self._term)
            if nxt <= idx:
                # append non-sequence to outp,
                outp += input[idx]
                # point beyond next sequence, if any,
                # otherwise point to next character
                nxt = idx + measure_length(input[idx:], self._term) + 1
        return outp

    def padd(self):
        """S.padd() -> unicode
        Make non-destructive space or backspace into destructive ones.

        Where sequence ``move_right(n)`` is detected, it is replaced with
        ``n * u' '``.  Where sequence ``move_left(n)`` or ``\\b`` is
        detected, those last-most characters are destroyed.
        """
        outp = u''
        nxt = 0
        for idx in range(0, text_type.__len__(self)):
            width = horizontal_distance(self[idx:], self._term)
            if width != 0:
                nxt = idx + measure_length(self[idx:], self._term)
                if width > 0:
                    outp += u' ' * width
                elif width < 0:
                    outp = outp[:width]
            if nxt <= idx:
                outp += self[idx]
                nxt = idx + 1
        return outp


def measure_length(ucs, term):
    """measure_length(S, term) -> int

    Returns non-zero for string ``S`` that begins with a terminal sequence,
    that is: the width of the first unprintable sequence found in S.  For use
    as a *next* pointer to skip past sequences. If string ``S`` is not a
    sequence, 0 is returned.

    A sequence may be a typical terminal sequence beginning with Escape
    (``\x1b``), especially a Control Sequence Initiator (``CSI``, ``\x1b[``,
    ...), or those of ``\a``, ``\b``, ``\r``, ``\n``, ``\xe0`` (shift in),
    ``\x0f`` (shift out). They do not necessarily have to begin with CSI, they
    need only match the capabilities of attributes ``_re_will_move`` and
    ``_re_wont_move`` of terminal ``term``.
    """

    # simple terminal control characters,
    ctrl_seqs = u'\a\b\r\n\x0e\x0f'

    if any([ucs.startswith(_ch) for _ch in ctrl_seqs]):
        return 1

    # known multibyte sequences,
    matching_seq = term and (
        term._re_will_move.match(ucs) or
        term._re_wont_move.match(ucs) or
        term._re_cub and term._re_cub.match(ucs) or
        term._re_cuf and term._re_cuf.match(ucs)
    )

    if matching_seq:
        start, end = matching_seq.span()
        return end

    # none found, must be printable!
    return 0


def termcap_distance(ucs, cap, unit, term):
    """termcap_distance(S, cap, unit, term) -> int

    Match horizontal distance by simple ``cap`` capability name, ``cub1`` or
    ``cuf1``, with string matching the sequences identified by Terminal
    instance ``term`` and a distance of ``unit`` *1* or *-1*, for right and
    left, respectively.

    Otherwise, by regular expression (using dynamic regular expressions built
    using ``cub(n)`` and ``cuf(n)``. Failing that, any of the standard SGR
    sequences (``\033[C``, ``\033[D``, ``\033[nC``, ``\033[nD``).

    Returns 0 if unmatched.
    """
    assert cap in ('cuf', 'cub')
    # match cub1(left), cuf1(right)
    one = getattr(term, '_%s1' % (cap,))
    if one and ucs.startswith(one):
        return unit

    # match cub(n), cuf(n) using regular expressions
    re_pattern = getattr(term, '_re_%s' % (cap,))
    _dist = re_pattern and re_pattern.match(ucs)
    if _dist:
        return unit * int(_dist.group(1))

    return 0


def horizontal_distance(ucs, term):
    """horizontal_distance(S, term) -> int

    Returns Integer ``<n>`` in SGR sequence of form ``<ESC>[<n>C``
    (T.move_right(n)),  or ``-(n)`` in sequence of form ``<ESC>[<n>D``
    (T.move_left(n)).  Returns -1 for backspace (0x08), Otherwise 0.

    Tabstop (``\t``) cannot be correctly calculated, as the relative column
    position cannot be determined: 8 is always (and, incorrectly) returned.
    """

    if ucs.startswith('\b'):
        return -1

    elif ucs.startswith('\t'):
        # As best as I can prove it, a tabstop is always 8 by default.
        # Though, given that blessings is:
        #
        #  1. unaware of the output device's current cursor position, and
        #  2. unaware of the location the callee may chose to output any
        #     given string,
        #
        # It is not possible to determine how many cells any particular
        # \t would consume on the output device!
        return 8

    return (termcap_distance(ucs, 'cub', -1, term) or
            termcap_distance(ucs, 'cuf', 1, term) or
            0)<|MERGE_RESOLUTION|>--- conflicted
+++ resolved
@@ -1,14 +1,7 @@
 # encoding: utf-8
 " This sub-module provides 'sequence awareness' for blessings."
 
-<<<<<<< HEAD
-__author__ = 'Jeff Quast <contact@jeffquast.com>'
-__license__ = 'MIT'
-
 __all__ = ['init_sequence_patterns', 'Sequence', 'SequenceTextWrapper']
-=======
-__all__ = ('init_sequence_patterns', 'Sequence', 'SequenceTextWrapper',)
->>>>>>> f562df95
 
 # built-ins
 import functools
